package hudson.security;

import com.gargoylesoftware.htmlunit.FailingHttpStatusCodeException;
import hudson.model.User;
import hudson.tasks.Mailer;
import hudson.util.Secret;
import jenkins.model.IdStrategy;
import jenkins.security.plugins.ldap.*;
import org.hamcrest.CoreMatchers;
import org.junit.Before;
import org.junit.Rule;
import org.junit.Test;
import org.junit.rules.RuleChain;
import org.jvnet.hudson.test.LoggerRule;
import org.jvnet.hudson.test.JenkinsRule;
import org.springframework.dao.DataAccessException;

import java.util.ArrayList;
import java.util.Arrays;
import java.util.EnumSet;
import java.util.List;
import java.util.Set;
import java.util.logging.Level;
import org.acegisecurity.AuthenticationException;
import org.acegisecurity.AuthenticationServiceException;
import org.acegisecurity.userdetails.UsernameNotFoundException;

import static org.hamcrest.CoreMatchers.allOf;
import static org.hamcrest.Matchers.*;
import static org.hamcrest.core.StringContains.containsString;
import static org.junit.Assert.assertEquals;
import static org.junit.Assert.assertNotNull;
import static org.junit.Assert.assertThat;
import static org.junit.Assert.assertTrue;
import static org.junit.Assert.fail;
import static org.jvnet.hudson.test.LoggerRule.recorded;

/**
 * Tests connecting to two different embedded servers using slightly different configurations.
 */
@LDAPTestConfiguration
public class LdapMultiEmbeddedTest {
    public LDAPRule sevenSeas = new LDAPRule();
    public LDAPRule planetExpress = new LDAPRule();
    public JenkinsRule r = new JenkinsRule();
    public LoggerRule log = new LoggerRule().record(LDAPSecurityRealm.class, Level.WARNING).capture(100);
    @Rule
    public RuleChain chain = RuleChain.outerRule(sevenSeas).around(planetExpress).around(r).around(log);

    @Before
    public void setup() throws Exception {
        sevenSeas.loadSchema("sevenSeas", "o=sevenSeas", getClass().getResourceAsStream("/hudson/security/sevenSeas.ldif"));
        planetExpress.loadSchema("planetexpress", "dc=planetexpress,dc=com", getClass().getResourceAsStream("/hudson/security/planetexpress.ldif"));

        LDAPConfiguration sevenSeasConf = new LDAPConfiguration(
                sevenSeas.getUrl(),
                null,
                false,
                "uid=admin,ou=system",
                Secret.fromString("pass"));
        sevenSeasConf.setUserSearchBase("ou=people,o=sevenSeas");
        sevenSeasConf.setUserSearch(null);
        sevenSeasConf.setGroupSearchBase("ou=groups,o=sevenSeas");
        sevenSeasConf.setGroupSearchFilter(null);
        sevenSeasConf.setGroupMembershipStrategy(new FromUserRecordLDAPGroupMembershipStrategy("memberof"));
        sevenSeasConf.setDisplayNameAttributeName("sn"); //Different than the next so we can see that difference is made
        sevenSeasConf.setMailAddressAttributeName(null);

        LDAPConfiguration planetExpressConf = new LDAPConfiguration(planetExpress.getUrl(), "dc=planetexpress,dc=com", false, "uid=admin,ou=system", Secret.fromString("pass"));
        planetExpressConf.setUserSearchBase("ou=people");
        planetExpressConf.setUserSearch(null);
        planetExpressConf.setGroupSearchBase("ou=groups");
        planetExpressConf.setGroupSearchFilter(null);
        planetExpressConf.setGroupMembershipStrategy(new FromGroupSearchLDAPGroupMembershipStrategy("uniquemember={0}"));
        planetExpressConf.setDisplayNameAttributeName("cn"); //Different than the first so we can see that difference is made
        planetExpressConf.setMailAddressAttributeName("mail");


        r.jenkins.setSecurityRealm(new LDAPSecurityRealm(
                Arrays.asList(planetExpressConf,sevenSeasConf),
                false,
                new LDAPSecurityRealm.CacheConfiguration(100, 1000),
                IdStrategy.CASE_INSENSITIVE,
                IdStrategy.CASE_INSENSITIVE)
        );
    }

    @Test
    public void lookUp() {

        //Second server
        User user = User.get("hhornblo");
        assertThat(user.getAuthorities(), allOf(hasItem("HMS_Lydia"), hasItem("ROLE_HMS_LYDIA")));
        assertThat(user.getDisplayName(), is("Hornblower"));
        assertThat(user.getProperty(Mailer.UserProperty.class).getAddress(), is("hhornblo@royalnavy.mod.uk"));
        user = User.get("hnelson");
        assertThat(user.getAuthorities(), allOf(hasItem("HMS_Victory"), hasItem("ROLE_HMS_VICTORY")));
        assertThat(user.getDisplayName(), is("Nelson"));
        assertThat(user.getProperty(Mailer.UserProperty.class).getAddress(), is("hnelson@royalnavy.mod.uk"));

        //First server
        user = User.get("fry");
        assertThat(user.getAuthorities(), allOf(hasItem("crew"), hasItem("staff")));
        assertThat(user.getDisplayName(), is("Philip J. Fry"));
        assertThat(user.getProperty(Mailer.UserProperty.class).getAddress(), is("fry@planetexpress.com"));

        user = User.get("bender");
        assertThat(user.getAuthorities(), allOf(hasItem("crew"), hasItem("staff")));
        //Has something encrypted as cn
        assertThat(user.getProperty(Mailer.UserProperty.class).getAddress(), is("bender@planetexpress.com"));

        user = User.get("amy");
        assertThat(user.getAuthorities(), hasItem("staff"));
        assertThat(user.getDisplayName(), is("Amy Wong"));
        assertThat(user.getProperty(Mailer.UserProperty.class).getAddress(), is("amy@planetexpress.com"));

        user = User.get("professor");
        assertThat(user.getAuthorities(), allOf(hasItem("management"), hasItem("staff")));
        assertThat(user.getDisplayName(), is("Hubert J. Farnsworth"));
        assertThat(user.getProperty(Mailer.UserProperty.class).getAddress(), is("professor@planetexpress.com"));

    }

    @Test
    public void login() throws Exception {
        String content = r.createWebClient().login("fry", "fry").goTo("whoAmI").getBody().getTextContent();
        assertThat(content, containsString("Philip J. Fry"));

        content = r.createWebClient().login("hnelson", "pass").goTo("whoAmI").getBody().getTextContent();
        assertThat(content, containsString("Nelson"));
    }

    @Test
    public void loginWithBrokenServerInTheMiddle() throws Exception {
        //Insert a bad configuration in the middle
        LDAPSecurityRealm realm = (LDAPSecurityRealm) r.jenkins.getSecurityRealm();
        ArrayList<LDAPConfiguration> newList = new ArrayList<>(realm.getConfigurations());
        newList.add(1, new LDAPConfiguration("foobar.example.com", "dc=foobar,dc=example,dc=com", false, null, null));
        LDAPSecurityRealm newRealm = new LDAPSecurityRealm(newList, realm.disableMailAddressResolver, realm.getCache(), realm.getUserIdStrategy(), realm.getGroupIdStrategy());
        r.jenkins.setSecurityRealm(newRealm);

        //Fry should be able to log in
        String content = r.createWebClient().login("fry", "fry").goTo("whoAmI").getBody().getTextContent();
        assertThat(content, containsString("Philip J. Fry"));
        //hnelson should not
        try {
            r.createWebClient().login("hnelson", "pass");
            fail("hnelson should not be able to login because there is a broken server in between");
        } catch (com.gargoylesoftware.htmlunit.FailingHttpStatusCodeException e) {
            assertEquals(401, e.getStatusCode());
        }

    }

    public static final String FAILED_COMMUNICATION_WITH_LDAP_SERVER = "Failed communication with ldap server";
    public static final String WILL_NOT_TRY_NEXT_CONFIGURATION = ", will _not_ try the next configuration";
    public static final String WILL_TRY_NEXT_CONFIGURATION = ", will try the next configuration";
    public static final String INVALID_URL_PREFIX = "ldap://invalid_host_for_testing:"; // TEST-NET-1 as defined by RFC 5737, will not resolve to a real address.

    private void setBadPwd(LDAPRule rule) {
        reconfigure(rule, EnumSet.of(LdapConfigOption.BAD_PASSWORD));
    }

    private enum LdapConfigOption {
        BAD_PASSWORD, BAD_SERVER_URL, IGNORE_IF_UNAVAILABLE
    }

    private void reconfigure(LDAPRule rule, Set<LdapConfigOption> options) {
        final LDAPSecurityRealm realm = (LDAPSecurityRealm)r.jenkins.getSecurityRealm();
        LDAPConfiguration repl = null;
        int index = -1;
        final List<LDAPConfiguration> configurations = realm.getConfigurations();
        for (int i = 0; i < configurations.size(); i++) {
            LDAPConfiguration configuration = configurations.get(i);
            if (configuration.getServer().equals(rule.getUrl())) {
                repl = configuration;
                index = i;
                break;
            }
        }
        assertNotNull(repl);
        assertTrue(index >= 0);

        LDAPConfiguration nc = new LDAPConfiguration(
                options.contains(LdapConfigOption.BAD_SERVER_URL)
                        ? INVALID_URL_PREFIX + rule.getPort()
                        : repl.getServer(),
                repl.getRootDN(),
                true,
                repl.getManagerDN(),
                options.contains(LdapConfigOption.BAD_PASSWORD)
                        ? Secret.fromString("something completely wrong")
                        : repl.getManagerPasswordSecret());
        if (options.contains(LdapConfigOption.IGNORE_IF_UNAVAILABLE)) {
            nc.setIgnoreIfUnavailable(true);
        }
        configurations.set(index, nc);
        r.jenkins.setSecurityRealm(new LDAPSecurityRealm(configurations,
                realm.disableMailAddressResolver,
                realm.getCache(),
                realm.getUserIdStrategy(),
                realm.getGroupIdStrategy()));
    }

    @Test
    public void when_first_is_wrong_and_login_on_first_then_log() throws Exception {
        setBadPwd(planetExpress);
        try {
            r.createWebClient().login("fry", "fry");
            fail("Login should fail");
        } catch (FailingHttpStatusCodeException e) {
            assertEquals(500, e.getStatusCode());
        }
        assertThat(log, recorded(Level.WARNING,
                allOf(containsString(FAILED_COMMUNICATION_WITH_LDAP_SERVER),
                        containsString(planetExpress.getUrl())),
                CoreMatchers.<Throwable>instanceOf(DataAccessException.class)));
    }

    @Test
    public void when_first_is_wrong_and_login_on_second_then_log() throws Exception {
        setBadPwd(planetExpress);
        try {
            r.createWebClient().login("hnelson", "pass");
            fail("Login should fail");
        } catch (FailingHttpStatusCodeException e) {
            assertEquals(500, e.getStatusCode());
        }
        assertThat(log, recorded(Level.WARNING,
                allOf(containsString(FAILED_COMMUNICATION_WITH_LDAP_SERVER),
                        containsString(planetExpress.getUrl())),
                CoreMatchers.<Throwable>instanceOf(DataAccessException.class)));
    }

    @Test
    public void when_second_is_wrong_and_login_on_second_then_log() throws Exception {
        setBadPwd(sevenSeas);
        try {
            r.createWebClient().login("hnelson", "pass");
            fail("Login should fail");
        } catch (FailingHttpStatusCodeException e) {
            assertEquals(500, e.getStatusCode());
        }
        assertThat(log, recorded(Level.WARNING,
                allOf(containsString(FAILED_COMMUNICATION_WITH_LDAP_SERVER),
                        containsString(sevenSeas.getUrl())),
                CoreMatchers.<Throwable>instanceOf(DataAccessException.class)));
    }

    @Test
    public void when_second_is_wrong_and_login_on_first_no_log() throws Exception {
        setBadPwd(sevenSeas);
        r.createWebClient().login("fry", "fry");

        assertThat(log, not(recorded(Level.WARNING,
                containsString(FAILED_COMMUNICATION_WITH_LDAP_SERVER))));
    }


    @Test
    public void when_first_is_wrong_and_lookup_on_first_then_log() throws Exception {
        setBadPwd(planetExpress);

        try {
            r.jenkins.getSecurityRealm().loadUserByUsername("fry");
        } catch (DataAccessException _) {
            //all is as expected
        }
        assertThat(log, recorded(Level.WARNING,
                allOf(containsString(FAILED_COMMUNICATION_WITH_LDAP_SERVER),
                        containsString(WILL_NOT_TRY_NEXT_CONFIGURATION),
                        containsString(planetExpress.getUrl())),
                CoreMatchers.<Throwable>instanceOf(DataAccessException.class)));
    }

    @Test
    public void when_first_is_wrong_and_lookup_on_second_then_log() throws Exception {
        setBadPwd(planetExpress);
        try {
            r.jenkins.getSecurityRealm().loadUserByUsername("hnelson");
            fail("Expected a DataAccessException");
        } catch (DataAccessException _) {
            //all is as expected
        }
        assertThat(log, recorded(Level.WARNING,
                allOf(containsString(FAILED_COMMUNICATION_WITH_LDAP_SERVER),
                        containsString(WILL_NOT_TRY_NEXT_CONFIGURATION),
                        containsString(planetExpress.getUrl())),
                CoreMatchers.<Throwable>instanceOf(DataAccessException.class)));
    }

    @Test
    public void when_second_is_wrong_and_lookup_on_second_then_log() throws Exception {
        setBadPwd(sevenSeas);
        try {
            r.jenkins.getSecurityRealm().loadUserByUsername("hnelson");
            fail("Expected a DataAccessException");
        } catch (DataAccessException _) {
            //all is as expected
        }
        assertThat(log, recorded(Level.WARNING,
                allOf(containsString(FAILED_COMMUNICATION_WITH_LDAP_SERVER),
                        containsString(WILL_NOT_TRY_NEXT_CONFIGURATION),
                        containsString(sevenSeas.getUrl())),
                CoreMatchers.<Throwable>instanceOf(DataAccessException.class)));
    }

    @Test
    public void when_second_is_wrong_and_lookup_on_first_no_log() throws Exception {
        setBadPwd(sevenSeas);
        try {
            r.jenkins.getSecurityRealm().loadUserByUsername("fry");
        } catch (DataAccessException _) {
            fail("No exception should be thrown when first is working");
        }
        assertThat(log, not(recorded(Level.WARNING,
                containsString(FAILED_COMMUNICATION_WITH_LDAP_SERVER))));
    }

    @Test
<<<<<<< HEAD
    public void when_first_is_unavailable_and_login_on_second_then_no_login() throws Exception {
        reconfigure(planetExpress, EnumSet.of(LdapConfigOption.BAD_SERVER_URL));
        try {
            r.createWebClient().login("hnelson", "pass");
            fail("Login should fail");
        } catch (FailingHttpStatusCodeException e) {
            assertEquals(401, e.getStatusCode());
        }
        assertThat(log, recorded(Level.WARNING,
                allOf(containsString(FAILED_COMMUNICATION_WITH_LDAP_SERVER),
                        containsString(WILL_NOT_TRY_NEXT_CONFIGURATION),
                        containsString(INVALID_URL_PREFIX + planetExpress.getPort())),
                CoreMatchers.<Throwable>instanceOf(AuthenticationServiceException.class)));
    }

    @Test
    public void when_first_is_wrong_and_ignorable_and_login_on_second_then_login() throws Exception {
        reconfigure(planetExpress, EnumSet.of(LdapConfigOption.BAD_PASSWORD, LdapConfigOption.IGNORE_IF_UNAVAILABLE));
        r.createWebClient().login("hnelson", "pass");
        assertThat(log, recorded(Level.WARNING,
                allOf(containsString(FAILED_COMMUNICATION_WITH_LDAP_SERVER),
                        containsString(WILL_TRY_NEXT_CONFIGURATION),
                        containsString(planetExpress.getUrl())),
                CoreMatchers.<Throwable>instanceOf(DataAccessException.class)));
    }

    @Test
    public void when_first_is_unavailable_and_ignorable_and_login_on_second_then_login() throws Exception {
        reconfigure(planetExpress, EnumSet.of(LdapConfigOption.BAD_SERVER_URL, LdapConfigOption.IGNORE_IF_UNAVAILABLE));
        r.createWebClient().login("hnelson", "pass");
        assertThat(log, recorded(Level.WARNING,
                allOf(containsString(FAILED_COMMUNICATION_WITH_LDAP_SERVER),
                        containsString(WILL_TRY_NEXT_CONFIGURATION),
                        containsString(INVALID_URL_PREFIX + planetExpress.getPort())),
                CoreMatchers.<Throwable>instanceOf(AuthenticationServiceException.class)));
    }

    @Test
    public void when_first_and_second_are_unavailable_and_ignorable_then_no_login() throws Exception {
        reconfigure(planetExpress, EnumSet.of(LdapConfigOption.BAD_SERVER_URL, LdapConfigOption.IGNORE_IF_UNAVAILABLE));
        reconfigure(sevenSeas, EnumSet.of(LdapConfigOption.BAD_SERVER_URL, LdapConfigOption.IGNORE_IF_UNAVAILABLE));
        try {
            r.createWebClient().login("hnelson", "pass");
            fail("Login should fail");
        } catch (FailingHttpStatusCodeException e) {
            assertEquals(401, e.getStatusCode());
        }
        assertThat(log, recorded(Level.WARNING,
                allOf(containsString(FAILED_COMMUNICATION_WITH_LDAP_SERVER),
                        containsString(WILL_TRY_NEXT_CONFIGURATION),
                        containsString(INVALID_URL_PREFIX + planetExpress.getPort())),
                CoreMatchers.<Throwable>instanceOf(AuthenticationServiceException.class)));
        assertThat(log, recorded(Level.WARNING,
                allOf(containsString(FAILED_COMMUNICATION_WITH_LDAP_SERVER),
                        containsString(WILL_TRY_NEXT_CONFIGURATION),
                        containsString(INVALID_URL_PREFIX + sevenSeas.getPort())),
                CoreMatchers.<Throwable>instanceOf(AuthenticationServiceException.class)));
    }

    @Test
    public void when_first_is_wrong_but_ignorable_and_lookup_on_second_then_success() throws Exception {
        reconfigure(planetExpress, EnumSet.of(LdapConfigOption.BAD_PASSWORD, LdapConfigOption.IGNORE_IF_UNAVAILABLE));
        assertThat(r.jenkins.getSecurityRealm().loadUserByUsername("hnelson"), notNullValue());
        assertThat(log, recorded(Level.WARNING,
                allOf(containsString(FAILED_COMMUNICATION_WITH_LDAP_SERVER),
                        containsString(WILL_TRY_NEXT_CONFIGURATION),
                        containsString(planetExpress.getUrl())),
                CoreMatchers.<Throwable>instanceOf(DataAccessException.class)));
    }

    @Test
    public void when_first_and_second_are_unavailable_and_ignorable_then_lookup_fails() throws Exception {
        reconfigure(planetExpress, EnumSet.of(LdapConfigOption.BAD_SERVER_URL, LdapConfigOption.IGNORE_IF_UNAVAILABLE));
        reconfigure(sevenSeas, EnumSet.of(LdapConfigOption.BAD_SERVER_URL, LdapConfigOption.IGNORE_IF_UNAVAILABLE));
        try {
            r.jenkins.getSecurityRealm().loadUserByUsername("hnelson");
            fail("Expected a UsernameNotFoundException");
        } catch (UsernameNotFoundException e) {
            //all is as expected
        }
        assertThat(log, recorded(Level.WARNING,
                allOf(containsString(FAILED_COMMUNICATION_WITH_LDAP_SERVER),
                        containsString(WILL_TRY_NEXT_CONFIGURATION),
                        containsString(INVALID_URL_PREFIX + planetExpress.getPort())),
                CoreMatchers.<Throwable>instanceOf(DataAccessException.class)));
        assertThat(log, recorded(Level.WARNING,
                allOf(containsString(FAILED_COMMUNICATION_WITH_LDAP_SERVER),
                        containsString(WILL_TRY_NEXT_CONFIGURATION),
                        containsString(INVALID_URL_PREFIX + planetExpress.getPort())),
=======
    public void when_second_is_wrong_and_lookup_group_on_second_then_log() throws Exception {
        setBadPwd(sevenSeas);
        try {
            r.jenkins.getSecurityRealm().loadGroupByGroupname("HMS Victory");
            fail("Expected a DataAccessException");
        } catch (DataAccessException e) {
            // Expected.
        }
        assertThat(log, recorded(Level.WARNING,
                allOf(containsString(FAILED_COMMUNICATION_WITH_LDAP_SERVER),
                        containsString(sevenSeas.getUrl())),
>>>>>>> e0e794ec
                CoreMatchers.<Throwable>instanceOf(DataAccessException.class)));
    }

    @Test
<<<<<<< HEAD
    public void when_first_is_wrong_and_lookup_group_on_second_then_failure() {
        reconfigure(planetExpress, EnumSet.of(LdapConfigOption.BAD_PASSWORD));
        try {
            r.jenkins.getSecurityRealm().loadGroupByGroupname("HMS Lydia");
            fail("Expected a DataAccessException");
        } catch (DataAccessException e) {
            //all is as expected
        }
        assertThat(log, recorded(Level.WARNING,
                allOf(containsString(FAILED_COMMUNICATION_WITH_LDAP_SERVER),
                        containsString(WILL_NOT_TRY_NEXT_CONFIGURATION),
                        containsString(planetExpress.getUrl())),
                CoreMatchers.<Throwable>instanceOf(DataAccessException.class)));
    }

    @Test
    public void when_first_is_wrong_but_ignorable_and_lookup_group_on_second_then_success() {
        reconfigure(planetExpress, EnumSet.of(LdapConfigOption.BAD_PASSWORD, LdapConfigOption.IGNORE_IF_UNAVAILABLE));
        assertThat(r.jenkins.getSecurityRealm().loadGroupByGroupname("HMS Lydia"), notNullValue());
        assertThat(log, recorded(Level.WARNING,
                allOf(containsString(FAILED_COMMUNICATION_WITH_LDAP_SERVER),
                        containsString(WILL_TRY_NEXT_CONFIGURATION),
                        containsString(planetExpress.getUrl())),
                CoreMatchers.<Throwable>instanceOf(DataAccessException.class)));
=======
    public void when_second_is_wrong_and_lookup_group_on_first_then_no_log() throws Exception {
        setBadPwd(sevenSeas);
        try {
            r.jenkins.getSecurityRealm().loadGroupByGroupname("crew");
        } catch (DataAccessException e) {
            fail("No exception should be thrown when first is working");
        }
        assertThat(log, not(recorded(Level.WARNING,
                containsString(FAILED_COMMUNICATION_WITH_LDAP_SERVER))));
>>>>>>> e0e794ec
    }
}<|MERGE_RESOLUTION|>--- conflicted
+++ resolved
@@ -318,7 +318,6 @@
     }
 
     @Test
-<<<<<<< HEAD
     public void when_first_is_unavailable_and_login_on_second_then_no_login() throws Exception {
         reconfigure(planetExpress, EnumSet.of(LdapConfigOption.BAD_SERVER_URL));
         try {
@@ -408,7 +407,9 @@
                 allOf(containsString(FAILED_COMMUNICATION_WITH_LDAP_SERVER),
                         containsString(WILL_TRY_NEXT_CONFIGURATION),
                         containsString(INVALID_URL_PREFIX + planetExpress.getPort())),
-=======
+                CoreMatchers.<Throwable>instanceOf(DataAccessException.class)));
+    }
+
     public void when_second_is_wrong_and_lookup_group_on_second_then_log() throws Exception {
         setBadPwd(sevenSeas);
         try {
@@ -420,12 +421,10 @@
         assertThat(log, recorded(Level.WARNING,
                 allOf(containsString(FAILED_COMMUNICATION_WITH_LDAP_SERVER),
                         containsString(sevenSeas.getUrl())),
->>>>>>> e0e794ec
-                CoreMatchers.<Throwable>instanceOf(DataAccessException.class)));
-    }
-
-    @Test
-<<<<<<< HEAD
+                CoreMatchers.<Throwable>instanceOf(DataAccessException.class)));
+    }
+
+    @Test
     public void when_first_is_wrong_and_lookup_group_on_second_then_failure() {
         reconfigure(planetExpress, EnumSet.of(LdapConfigOption.BAD_PASSWORD));
         try {
@@ -450,7 +449,8 @@
                         containsString(WILL_TRY_NEXT_CONFIGURATION),
                         containsString(planetExpress.getUrl())),
                 CoreMatchers.<Throwable>instanceOf(DataAccessException.class)));
-=======
+    }
+
     public void when_second_is_wrong_and_lookup_group_on_first_then_no_log() throws Exception {
         setBadPwd(sevenSeas);
         try {
@@ -460,6 +460,5 @@
         }
         assertThat(log, not(recorded(Level.WARNING,
                 containsString(FAILED_COMMUNICATION_WITH_LDAP_SERVER))));
->>>>>>> e0e794ec
     }
 }