/*
 * The MIT License
 * 
 * Copyright (c) 2004-2010, Sun Microsystems, Inc., Kohsuke Kawaguchi, Seiji Sogabe,
 *    Olivier Lamy
 * 
 * Permission is hereby granted, free of charge, to any person obtaining a copy
 * of this software and associated documentation files (the "Software"), to deal
 * in the Software without restriction, including without limitation the rights
 * to use, copy, modify, merge, publish, distribute, sublicense, and/or sell
 * copies of the Software, and to permit persons to whom the Software is
 * furnished to do so, subject to the following conditions:
 * 
 * The above copyright notice and this permission notice shall be included in
 * all copies or substantial portions of the Software.
 * 
 * THE SOFTWARE IS PROVIDED "AS IS", WITHOUT WARRANTY OF ANY KIND, EXPRESS OR
 * IMPLIED, INCLUDING BUT NOT LIMITED TO THE WARRANTIES OF MERCHANTABILITY,
 * FITNESS FOR A PARTICULAR PURPOSE AND NONINFRINGEMENT. IN NO EVENT SHALL THE
 * AUTHORS OR COPYRIGHT HOLDERS BE LIABLE FOR ANY CLAIM, DAMAGES OR OTHER
 * LIABILITY, WHETHER IN AN ACTION OF CONTRACT, TORT OR OTHERWISE, ARISING FROM,
 * OUT OF OR IN CONNECTION WITH THE SOFTWARE OR THE USE OR OTHER DEALINGS IN
 * THE SOFTWARE.
 */
package hudson.security;

import edu.umd.cs.findbugs.annotations.SuppressFBWarnings;
import groovy.lang.Binding;
import hudson.DescriptorExtensionList;
import hudson.Extension;
import static hudson.Util.fixEmpty;
import static hudson.Util.fixEmptyAndTrim;
import static hudson.Util.fixNull;

import hudson.Util;
import hudson.model.AbstractDescribableImpl;
import hudson.model.Descriptor;
import hudson.model.User;
import hudson.tasks.MailAddressResolver;
import hudson.tasks.Mailer;
import hudson.tasks.Mailer.UserProperty;
import hudson.util.FormValidation;
import hudson.util.ListBoxModel;
import hudson.util.Scrambler;
import hudson.util.Secret;
import hudson.util.spring.BeanBuilder;
import java.io.File;
import java.io.FileInputStream;
import java.io.FileNotFoundException;
import java.io.IOException;
import java.io.Serializable;
import java.net.InetAddress;
import java.net.Socket;
import java.net.URISyntaxException;
import java.net.UnknownHostException;
import java.net.URI;
import java.util.*;
import java.util.concurrent.TimeUnit;
import java.util.logging.Level;
import java.util.logging.Logger;
import java.util.regex.Matcher;
import java.util.regex.Pattern;
import javax.annotation.CheckForNull;
import javax.annotation.Nonnull;
import javax.naming.Context;
import javax.naming.NamingException;
import javax.naming.directory.Attribute;
import javax.naming.directory.Attributes;
import javax.naming.directory.BasicAttributes;
import javax.naming.directory.DirContext;
import javax.naming.directory.InitialDirContext;
import javax.naming.ldap.Control;

import jenkins.model.IdStrategy;
import jenkins.model.Jenkins;
import jenkins.security.plugins.ldap.FromGroupSearchLDAPGroupMembershipStrategy;
import jenkins.security.plugins.ldap.LDAPConfiguration;
import jenkins.security.plugins.ldap.LDAPGroupMembershipStrategy;
import org.acegisecurity.*;
import org.acegisecurity.ldap.InitialDirContextFactory;
import org.acegisecurity.ldap.LdapDataAccessException;
import org.acegisecurity.ldap.LdapTemplate;
import org.acegisecurity.ldap.LdapUserSearch;
import org.acegisecurity.ldap.search.FilterBasedLdapUserSearch;
import org.acegisecurity.providers.UsernamePasswordAuthenticationToken;
import org.acegisecurity.providers.ldap.LdapAuthoritiesPopulator;
import org.acegisecurity.providers.ldap.populator.DefaultLdapAuthoritiesPopulator;
import org.acegisecurity.userdetails.UserDetails;
import org.acegisecurity.userdetails.UserDetailsService;
import org.acegisecurity.userdetails.UsernameNotFoundException;
import org.acegisecurity.userdetails.ldap.LdapUserDetails;
import org.acegisecurity.userdetails.ldap.LdapUserDetailsImpl;
import org.apache.commons.collections.map.LRUMap;
import org.apache.commons.io.input.AutoCloseInputStream;
import org.apache.commons.lang.StringUtils;
import org.kohsuke.accmod.Restricted;
import org.kohsuke.accmod.restrictions.DoNotUse;
import org.kohsuke.accmod.restrictions.NoExternalUse;
import org.kohsuke.stapler.DataBoundConstructor;
import org.kohsuke.stapler.QueryParameter;
import org.springframework.dao.DataAccessException;
import org.springframework.web.context.WebApplicationContext;

/**
 * {@link SecurityRealm} implementation that uses LDAP for authentication.
 *
 *
 * <h2>Key Object Classes</h2>
 *
 * <h3>Group Membership</h3>
 *
 * <p>
 * Two object classes seem to be relevant. These are in RFC 2256 and core.schema. These use DN for membership,
 * so it can create a group of anything. I don't know what the difference between these two are.
 * <pre>
   attributetype ( 2.5.4.31 NAME 'member'
     DESC 'RFC2256: member of a group'
     SUP distinguishedName )

   attributetype ( 2.5.4.50 NAME 'uniqueMember'
     DESC 'RFC2256: unique member of a group'
     EQUALITY uniqueMemberMatch
     SYNTAX 1.3.6.1.4.1.1466.115.121.1.34 )

   objectclass ( 2.5.6.9 NAME 'groupOfNames'
     DESC 'RFC2256: a group of names (DNs)'
     SUP top STRUCTURAL
     MUST ( member $ cn )
     MAY ( businessCategory $ seeAlso $ owner $ ou $ o $ description ) )

   objectclass ( 2.5.6.17 NAME 'groupOfUniqueNames'
     DESC 'RFC2256: a group of unique names (DN and Unique Identifier)'
     SUP top STRUCTURAL
     MUST ( uniqueMember $ cn )
     MAY ( businessCategory $ seeAlso $ owner $ ou $ o $ description ) )
 * </pre>
 *
 * <p>
 * This one is from nis.schema, and appears to model POSIX group/user thing more closely.
 * <pre>
   objectclass ( 1.3.6.1.1.1.2.2 NAME 'posixGroup'
     DESC 'Abstraction of a group of accounts'
     SUP top STRUCTURAL
     MUST ( cn $ gidNumber )
     MAY ( userPassword $ memberUid $ description ) )

   attributetype ( 1.3.6.1.1.1.1.12 NAME 'memberUid'
     EQUALITY caseExactIA5Match
     SUBSTR caseExactIA5SubstringsMatch
     SYNTAX 1.3.6.1.4.1.1466.115.121.1.26 )

   objectclass ( 1.3.6.1.1.1.2.0 NAME 'posixAccount'
     DESC 'Abstraction of an account with POSIX attributes'
     SUP top AUXILIARY
     MUST ( cn $ uid $ uidNumber $ gidNumber $ homeDirectory )
     MAY ( userPassword $ loginShell $ gecos $ description ) )

   attributetype ( 1.3.6.1.1.1.1.0 NAME 'uidNumber'
     DESC 'An integer uniquely identifying a user in an administrative domain'
     EQUALITY integerMatch
     SYNTAX 1.3.6.1.4.1.1466.115.121.1.27 SINGLE-VALUE )

   attributetype ( 1.3.6.1.1.1.1.1 NAME 'gidNumber'
     DESC 'An integer uniquely identifying a group in an administrative domain'
     EQUALITY integerMatch
     SYNTAX 1.3.6.1.4.1.1466.115.121.1.27 SINGLE-VALUE )
 * </pre>
 *
 * <p>
 * Active Directory specific schemas (from <a href="http://www.grotan.com/ldap/microsoft.schema">here</a>).
 * <pre>
   objectclass ( 1.2.840.113556.1.5.8
     NAME 'group'
     SUP top
     STRUCTURAL
     MUST (groupType )
     MAY (member $ nTGroupMembers $ operatorCount $ adminCount $
         groupAttributes $ groupMembershipSAM $ controlAccessRights $
         desktopProfile $ nonSecurityMember $ managedBy $
         primaryGroupToken $ mail ) )

   objectclass ( 1.2.840.113556.1.5.9
     NAME 'user'
     SUP organizationalPerson
     STRUCTURAL
     MAY (userCertificate $ networkAddress $ userAccountControl $
         badPwdCount $ codePage $ homeDirectory $ homeDrive $
         badPasswordTime $ lastLogoff $ lastLogon $ dBCSPwd $
         localeID $ scriptPath $ logonHours $ logonWorkstation $
         maxStorage $ userWorkstations $ unicodePwd $
         otherLoginWorkstations $ ntPwdHistory $ pwdLastSet $
         preferredOU $ primaryGroupID $ userParameters $
         profilePath $ operatorCount $ adminCount $ accountExpires $
         lmPwdHistory $ groupMembershipSAM $ logonCount $
         controlAccessRights $ defaultClassStore $ groupsToIgnore $
         groupPriority $ desktopProfile $ dynamicLDAPServer $
         userPrincipalName $ lockoutTime $ userSharedFolder $
         userSharedFolderOther $ servicePrincipalName $
         aCSPolicyName $ terminalServer $ mSMQSignCertificates $
         mSMQDigests $ mSMQDigestsMig $ mSMQSignCertificatesMig $
         msNPAllowDialin $ msNPCallingStationID $
         msNPSavedCallingStationID $ msRADIUSCallbackNumber $
         msRADIUSFramedIPAddress $ msRADIUSFramedRoute $
         msRADIUSServiceType $ msRASSavedCallbackNumber $
         msRASSavedFramedIPAddress $ msRASSavedFramedRoute $
         mS-DS-CreatorSID ) )
 * </pre>
 *
 *
 * <h2>References</h2>
 * <dl>
 * <dt><a href="http://www.openldap.org/doc/admin22/schema.html">Standard Schemas</a>
 * <dd>
 * The downloadable distribution contains schemas that define the structure of LDAP entries.
 * Because this is a standard, we expect most LDAP servers out there to use it, although
 * there are different objectClasses that can be used for similar purposes, and apparently
 * many deployments choose to use different objectClasses.
 *
 * <dt><a href="http://www.ietf.org/rfc/rfc2256.txt">RFC 2256</a>
 * <dd>
 * Defines the meaning of several key datatypes used in the schemas with some explanations.
 *
 * <dt><a href="http://msdn.microsoft.com/en-us/library/ms675085(VS.85).aspx">Active Directory schema</a>
 * <dd>
 * More navigable schema list, including core and MS extensions specific to Active Directory.
 * </dl>
 *
 * @author Kohsuke Kawaguchi
 * @since 1.166
 */
public class LDAPSecurityRealm extends AbstractPasswordBasedSecurityRealm {
    private static final boolean FORCE_USERNAME_LOWERCASE =
            Boolean.getBoolean(LDAPSecurityRealm.class.getName() + ".forceUsernameLowercase");
    private static final boolean FORCE_GROUPNAME_LOWERCASE =
            Boolean.getBoolean(LDAPSecurityRealm.class.getName() + ".forceGroupnameLowercase");
    /**
     * LDAP server name(s) separated by spaces, optionally with TCP port number, like "ldap.acme.org"
     * or "ldap.acme.org:389" and/or with protcol, like "ldap://ldap.acme.org".
     */
    @SuppressFBWarnings(value = "UUF_UNUSED_PUBLIC_OR_PROTECTED_FIELD", 
        justification = "This public field is exposed to the plugin's API")
    @Deprecated @Restricted(NoExternalUse.class)
    public transient String server;

    /**
     * The root DN to connect to. Normally something like "dc=sun,dc=com"
     *
     * How do I infer this?
     */
    @SuppressFBWarnings(value = "UUF_UNUSED_PUBLIC_OR_PROTECTED_FIELD", 
        justification = "This public field is exposed to the plugin's API")
    @Deprecated @Restricted(NoExternalUse.class)
    public transient String rootDN;

    /**
     * Allow the rootDN to be inferred? Default is false.
     * If true, allow rootDN to be blank.
     */
    @SuppressFBWarnings(value = "UUF_UNUSED_PUBLIC_OR_PROTECTED_FIELD", 
        justification = "This public field is exposed to the plugin's API")
    @Deprecated @Restricted(NoExternalUse.class)
    public transient boolean inhibitInferRootDN;

    /**
     * Specifies the relative DN from {@link #rootDN the root DN}.
     * This is used to narrow down the search space when doing user search.
     *
     * Something like "ou=people" but can be empty.
     */
    @SuppressFBWarnings(value = "UUF_UNUSED_PUBLIC_OR_PROTECTED_FIELD", 
        justification = "This public field is exposed to the plugin's API")
    @Deprecated @Restricted(NoExternalUse.class)
    public transient String userSearchBase;

    /**
     * Query to locate an entry that identifies the user, given the user name string.
     *
     * Normally "uid={0}"
     *
     * @see FilterBasedLdapUserSearch
     */
    @SuppressFBWarnings(value = "UUF_UNUSED_PUBLIC_OR_PROTECTED_FIELD", 
        justification = "This public field is exposed to the plugin's API")
    @Deprecated @Restricted(NoExternalUse.class)
    public transient String userSearch;
    
    /**
     * This defines the organizational unit that contains groups.
     *
     * Normally "" to indicate the full LDAP search, but can be often narrowed down to
     * something like "ou=groups"
     *
     * @see FilterBasedLdapUserSearch
     */
    @SuppressFBWarnings(value = "UUF_UNUSED_PUBLIC_OR_PROTECTED_FIELD", 
        justification = "This public field is exposed to the plugin's API")
    @Deprecated @Restricted(NoExternalUse.class)
    public transient String groupSearchBase;

    /**
     * Query to locate an entry that identifies the group, given the group name string. If non-null it will override
     * the default specified by {@link #GROUP_SEARCH}
     *
     * @since 1.5
     */
    @SuppressFBWarnings(value = "UUF_UNUSED_PUBLIC_OR_PROTECTED_FIELD", 
        justification = "This public field is exposed to the plugin's API")
    @Deprecated @Restricted(NoExternalUse.class)
    public transient String groupSearchFilter;

    /**
     * Query to locate the group entries that a user belongs to, given the user object. <code>{0}</code>
     * is the user's full DN while {1} is the username. If non-null it will override the default specified in
     * {@code LDAPBindSecurityRealm.groovy}
     *
     * @since 1.5
     * @deprecated use {@link #groupMembershipStrategy}
     */
    @Deprecated @Restricted(NoExternalUse.class)
    @SuppressFBWarnings(value = "UUF_UNUSED_PUBLIC_OR_PROTECTED_FIELD", 
        justification = "This public field is exposed to the plugin's API")
    public transient String groupMembershipFilter;

    /**
     * @since 2.0
     */
    @SuppressFBWarnings(value = "UUF_UNUSED_PUBLIC_OR_PROTECTED_FIELD", 
        justification = "This public field is exposed to the plugin's API")
    @Deprecated @Restricted(NoExternalUse.class)
    public /*effectively final*/ transient LDAPGroupMembershipStrategy groupMembershipStrategy;

    /*
        Other configurations that are needed:

        group search base DN (relative to root DN)
        group search filter (uniquemember={1} seems like a reasonable default)
        group target (CN is a reasonable default)

        manager dn/password if anonyomus search is not allowed.

        See GF configuration at http://weblogs.java.net/blog/tchangu/archive/2007/01/ldap_security_r.html
        Geronimo configuration at http://cwiki.apache.org/GMOxDOC11/ldap-realm.html
     */

    /**
     * If non-null, we use this and {@link #managerPasswordSecret}
     * when binding to LDAP.
     *
     * This is necessary when LDAP doesn't support anonymous access.
     */
    @SuppressFBWarnings(value = "UUF_UNUSED_PUBLIC_OR_PROTECTED_FIELD", 
        justification = "This public field is exposed to the plugin's API")
    @Deprecated @Restricted(NoExternalUse.class)
    public transient String managerDN;

    @Deprecated @Restricted(NoExternalUse.class)
    @SuppressFBWarnings(value = "UUF_UNUSED_PUBLIC_OR_PROTECTED_FIELD", 
        justification = "This public field is exposed to the plugin's API")
    private transient String managerPassword;

    /**
     * Password used to first bind to LDAP.
     */
    @Deprecated @Restricted(NoExternalUse.class)
    private transient Secret managerPasswordSecret;

    /**
     * @since 1.2
     */
    @SuppressFBWarnings(value = "UUF_UNUSED_PUBLIC_OR_PROTECTED_FIELD", 
        justification = "This public field is exposed to the plugin's API")
    public final boolean disableMailAddressResolver;

    private List<LDAPConfiguration> configurations;

    /**
     * The cache configuration
     * @since 1.3
     */
    private final CacheConfiguration cache;

    /**
     * The {@link UserDetails} cache.
     */
    private transient Map<String,CacheEntry<LdapUserDetails>> userDetailsCache = null;

    /**
     * The group details cache.
     */
    private transient Map<String,CacheEntry<Set<String>>> groupDetailsCache = null;

    @Deprecated @Restricted(NoExternalUse.class)
    private transient Map<String,String> extraEnvVars;

    @Deprecated @Restricted(NoExternalUse.class)
    private transient String displayNameAttributeName;

    @Deprecated @Restricted(NoExternalUse.class)
    private transient String mailAddressAttributeName;

    private final IdStrategy userIdStrategy;

    private final IdStrategy groupIdStrategy;

    /**
     * @deprecated retained for backwards binary compatibility.
     */
    @Deprecated
    public LDAPSecurityRealm(String server, String rootDN, String userSearchBase, String userSearch, String groupSearchBase, String managerDN, String managerPassword, boolean inhibitInferRootDN) {
        this(server, rootDN, userSearchBase, userSearch, groupSearchBase, managerDN, managerPassword, inhibitInferRootDN, false);
    }

    /**
     * @deprecated retained for backwards binary compatibility.
     */
    @Deprecated
    public LDAPSecurityRealm(String server, String rootDN, String userSearchBase, String userSearch, String groupSearchBase, String managerDN, String managerPassword, boolean inhibitInferRootDN,
                             boolean disableMailAddressResolver) {
        this(server, rootDN, userSearchBase, userSearch, groupSearchBase, managerDN, managerPassword, inhibitInferRootDN,
                                     disableMailAddressResolver, null);
    }

    /**
     * @deprecated retained for backwards binary compatibility.
     */
    @Deprecated
    public LDAPSecurityRealm(String server, String rootDN, String userSearchBase, String userSearch, String groupSearchBase, String managerDN, String managerPassword, boolean inhibitInferRootDN,
                             boolean disableMailAddressResolver, CacheConfiguration cache) {
        this(server, rootDN, userSearchBase, userSearch, groupSearchBase, null, null, managerDN, managerPassword, inhibitInferRootDN, disableMailAddressResolver, cache);
    }

    /**
     * @deprecated retained for backwards binary compatibility.
     */
    @Deprecated
    public LDAPSecurityRealm(String server, String rootDN, String userSearchBase, String userSearch, String groupSearchBase, String groupSearchFilter, String groupMembershipFilter, String managerDN, String managerPassword, boolean inhibitInferRootDN, boolean disableMailAddressResolver, CacheConfiguration cache) {
        this(server, rootDN, userSearchBase, userSearch, groupSearchBase, groupSearchFilter, groupMembershipFilter, managerDN, managerPassword, inhibitInferRootDN, disableMailAddressResolver, cache, null);
    }

    /**
     * @deprecated retained for backwards binary compatibility.
     */
    @Deprecated
    public LDAPSecurityRealm(String server, String rootDN, String userSearchBase, String userSearch, String groupSearchBase, String groupSearchFilter, String groupMembershipFilter, String managerDN, String managerPassword, boolean inhibitInferRootDN, boolean disableMailAddressResolver, CacheConfiguration cache, EnvironmentProperty[] environmentProperties) {
        this(server, rootDN, userSearchBase, userSearch, groupSearchBase, groupSearchFilter, groupMembershipFilter, managerDN, managerPassword, inhibitInferRootDN, disableMailAddressResolver, cache, environmentProperties, null, null);
    }

    /**
     * @deprecated retained for backwards binary compatibility.
     */
    @Deprecated
    public LDAPSecurityRealm(String server, String rootDN, String userSearchBase, String userSearch, String groupSearchBase, String groupSearchFilter, String groupMembershipFilter, String managerDN, String managerPassword, boolean inhibitInferRootDN, boolean disableMailAddressResolver, CacheConfiguration cache, EnvironmentProperty[] environmentProperties, String displayNameAttributeName, String mailAddressAttributeName) {
        this(server, rootDN, userSearchBase, userSearch, groupSearchBase, groupSearchFilter, groupMembershipFilter, managerDN, Secret.fromString(managerPassword), inhibitInferRootDN, disableMailAddressResolver, cache, environmentProperties, null, null);
    }
    
    /**
     * @deprecated retained for backwards binary compatibility.
     */
    @Deprecated
    public LDAPSecurityRealm(String server, String rootDN, String userSearchBase, String userSearch, String groupSearchBase, String groupSearchFilter, String groupMembershipFilter, String managerDN, Secret managerPasswordSecret, boolean inhibitInferRootDN, boolean disableMailAddressResolver, CacheConfiguration cache, EnvironmentProperty[] environmentProperties, String displayNameAttributeName, String mailAddressAttributeName) {
        this(server, rootDN, userSearchBase, userSearch, groupSearchBase, groupSearchFilter, new FromGroupSearchLDAPGroupMembershipStrategy(groupMembershipFilter), managerDN, managerPasswordSecret, inhibitInferRootDN, disableMailAddressResolver, cache, environmentProperties, displayNameAttributeName, mailAddressAttributeName);
    }

    /**
     * @deprecated retained for backwards binary compatibility.
     */
    @Deprecated
    public LDAPSecurityRealm(String server, String rootDN, String userSearchBase, String userSearch, String groupSearchBase, String groupSearchFilter, LDAPGroupMembershipStrategy groupMembershipStrategy, String managerDN, Secret managerPasswordSecret, boolean inhibitInferRootDN, boolean disableMailAddressResolver, CacheConfiguration cache, EnvironmentProperty[] environmentProperties, String displayNameAttributeName, String mailAddressAttributeName) {
        this(server, rootDN, userSearchBase, userSearch, groupSearchBase, groupSearchFilter, groupMembershipStrategy, managerDN, managerPasswordSecret, inhibitInferRootDN, disableMailAddressResolver, cache, environmentProperties, displayNameAttributeName, mailAddressAttributeName, IdStrategy.CASE_INSENSITIVE, IdStrategy.CASE_INSENSITIVE);
    }

<<<<<<< HEAD
    /**
     * @deprecated retained for backwards binary compatibility.
     */
    @Deprecated
    public LDAPSecurityRealm(String server, String rootDN, String userSearchBase, String userSearch, String groupSearchBase, String groupSearchFilter, LDAPGroupMembershipStrategy groupMembershipStrategy, String managerDN, Secret managerPasswordSecret, boolean inhibitInferRootDN, boolean disableMailAddressResolver, CacheConfiguration cache, EnvironmentProperty[] environmentProperties, String displayNameAttributeName, String mailAddressAttributeName, IdStrategy userIdStrategy, IdStrategy groupIdStrategy) {
        this(createLdapConfiguration(server, rootDN, userSearchBase, userSearch, groupSearchBase, groupSearchFilter, groupMembershipStrategy, managerDN, managerPasswordSecret, inhibitInferRootDN, environmentProperties, displayNameAttributeName, mailAddressAttributeName),
                disableMailAddressResolver, cache, userIdStrategy, groupIdStrategy);
    }

    @DataBoundConstructor
    public LDAPSecurityRealm(List<LDAPConfiguration> configurations, boolean disableMailAddressResolver, CacheConfiguration cache, IdStrategy userIdStrategy, IdStrategy groupIdStrategy) {
        this.configurations = configurations;
=======
    @DataBoundConstructor
    public LDAPSecurityRealm(String server, String rootDN, String userSearchBase, String userSearch, String groupSearchBase, String groupSearchFilter, LDAPGroupMembershipStrategy groupMembershipStrategy, String managerDN, Secret managerPasswordSecret, boolean inhibitInferRootDN, boolean disableMailAddressResolver, CacheConfiguration cache, EnvironmentProperty[] environmentProperties, String displayNameAttributeName, String mailAddressAttributeName, IdStrategy userIdStrategy, IdStrategy groupIdStrategy) {
        this.server = server.trim();
        this.managerDN = fixEmpty(managerDN);
        this.managerPasswordSecret = managerPasswordSecret;
        this.inhibitInferRootDN = inhibitInferRootDN;
        if(!inhibitInferRootDN && fixEmptyAndTrim(rootDN)==null) rootDN= fixNull(inferRootDN(server));
        this.rootDN = rootDN.trim();
        this.userSearchBase = fixNull(userSearchBase).trim();
        userSearch = fixEmptyAndTrim(userSearch);
        this.userSearch = userSearch!=null ? userSearch : DescriptorImpl.DEFAULT_USER_SEARCH;
        this.groupSearchBase = fixEmptyAndTrim(groupSearchBase);
        this.groupSearchFilter = fixEmptyAndTrim(groupSearchFilter);
        this.groupMembershipStrategy = groupMembershipStrategy == null ? new FromGroupSearchLDAPGroupMembershipStrategy("") : groupMembershipStrategy;
>>>>>>> 8ea68a84
        this.disableMailAddressResolver = disableMailAddressResolver;
        this.cache = cache;
        this.userIdStrategy = userIdStrategy;
        this.groupIdStrategy = groupIdStrategy;
    }

<<<<<<< HEAD
    private static List<LDAPConfiguration> createLdapConfiguration(String server, String rootDN, String userSearchBase, String userSearch, String groupSearchBase, String groupSearchFilter, LDAPGroupMembershipStrategy groupMembershipStrategy, String managerDN, Secret managerPasswordSecret, boolean inhibitInferRootDN, EnvironmentProperty[] environmentProperties, String displayNameAttributeName, String mailAddressAttributeName) {
        LDAPConfiguration conf = new LDAPConfiguration(server, rootDN, inhibitInferRootDN, managerDN, managerPasswordSecret);
        conf.setUserSearchBase(userSearchBase);
        conf.setUserSearch(userSearch);
        conf.setGroupSearchBase(groupSearchBase);
        conf.setGroupSearchFilter(groupSearchFilter);
        conf.setGroupMembershipStrategy(groupMembershipStrategy);
        conf.setEnvironmentProperties(environmentProperties);
        conf.setDisplayNameAttributeName(displayNameAttributeName);
        conf.setMailAddressAttributeName(mailAddressAttributeName);
        return Collections.singletonList(conf);
    }

    public List<LDAPConfiguration> getConfigurations() {
        return configurations;
    }

    private boolean hasConfiguration() {
        return configurations != null && !configurations.isEmpty();
    }

=======
>>>>>>> 8ea68a84
    private Object readResolve() {
        if (managerPassword != null) {
            managerPasswordSecret = Secret.fromString(Scrambler.descramble(managerPassword));
            managerPassword = null;
        }
        if (server != null) {
            LDAPConfiguration conf = new LDAPConfiguration(server, rootDN, inhibitInferRootDN, managerDN, managerPasswordSecret);
            server = null;
            rootDN = null;
            managerDN = null;
            managerPasswordSecret = null;
            conf.setMailAddressAttributeName(mailAddressAttributeName);
            mailAddressAttributeName = null;
            conf.setDisplayNameAttributeName(displayNameAttributeName);
            displayNameAttributeName = null;
            conf.setExtraEnvVars(extraEnvVars);
            extraEnvVars = null;
            if (groupMembershipStrategy == null) {
                conf.setGroupMembershipStrategy(new FromGroupSearchLDAPGroupMembershipStrategy(groupMembershipFilter));
                groupMembershipFilter = null;
            } else {
                conf.setGroupMembershipStrategy(groupMembershipStrategy);
                groupMembershipStrategy = null;
            }
            conf.setGroupSearchBase(groupSearchBase);
            groupSearchBase = null;
            conf.setGroupSearchFilter(groupSearchFilter);
            groupSearchFilter = null;
            conf.setUserSearch(userSearch);
            userSearch = null;
            conf.setUserSearchBase(userSearchBase);
            userSearchBase = null;
            this.configurations = new ArrayList<>();
            configurations.add(conf);
        }
        return this;
    }

    @Deprecated @Restricted(DoNotUse.class)
    public String getServerUrl() {
        return hasConfiguration() ? configurations.get(0).getServerUrl() : null;
    }

    @Override
    public IdStrategy getUserIdStrategy() {
        return userIdStrategy == null ? IdStrategy.CASE_INSENSITIVE : userIdStrategy;
    }

    @Override
    public IdStrategy getGroupIdStrategy() {
        return groupIdStrategy == null ? IdStrategy.CASE_INSENSITIVE : groupIdStrategy;
    }

    public CacheConfiguration getCache() {
        return cache;
    }

    public Integer getCacheSize() {
        return cache == null ? null : cache.getSize();
    }

    public Integer getCacheTTL() {
        return cache == null ? null : cache.getTtl();
    }

    @Deprecated @Restricted(DoNotUse.class)
    public String getGroupMembershipFilter() {
        return hasConfiguration() ? configurations.get(0).getGroupSearchFilter() : null;
    }

    @Deprecated @Restricted(DoNotUse.class)
    public LDAPGroupMembershipStrategy getGroupMembershipStrategy() {
        return hasConfiguration() ? configurations.get(0).getGroupMembershipStrategy() : null;
    }

    @Deprecated @Restricted(DoNotUse.class)
    public String getGroupSearchFilter() {
        return hasConfiguration() ? configurations.get(0).getGroupSearchFilter() : null;
    }

    @Deprecated @Restricted(DoNotUse.class)
    public Map<String,String> getExtraEnvVars() {
        return hasConfiguration() ? configurations.get(0).getExtraEnvVars() : Collections.<String, String>emptyMap();
    }

    @Deprecated @Restricted(DoNotUse.class)
    public EnvironmentProperty[] getEnvironmentProperties() {
        return hasConfiguration() ? configurations.get(0).getEnvironmentProperties() : new EnvironmentProperty[0];
    }

    @Deprecated @Restricted(DoNotUse.class)
    public String getManagerPassword() {
        return hasConfiguration() ? configurations.get(0).getManagerPassword() : null;
    }

    @Deprecated @Restricted(DoNotUse.class)
    public Secret getManagerPasswordSecret() {
        return hasConfiguration() ? configurations.get(0).getManagerPasswordSecret() : null;
    }

    @Deprecated @Restricted(DoNotUse.class)
    public String getLDAPURL() {
        return hasConfiguration() ? configurations.get(0).getLDAPURL() : null;
    }

    @Deprecated @Restricted(DoNotUse.class)
    public String getDisplayNameAttributeName() {
        return hasConfiguration() ? configurations.get(0).getDisplayNameAttributeName() : DescriptorImpl.DEFAULT_DISPLAYNAME_ATTRIBUTE_NAME;
    }

    @Deprecated @Restricted(DoNotUse.class)
    public String getMailAddressAttributeName() {
        return hasConfiguration() ? configurations.get(0).getMailAddressAttributeName() : DescriptorImpl.DEFAULT_MAILADDRESS_ATTRIBUTE_NAME;
    }

    @CheckForNull @Restricted(NoExternalUse.class)
    public LDAPConfiguration getConfigurationFor(LdapUserDetails d) {
        if (d instanceof DelegatedLdapUserDetails) {
            return getConfigurationFor(((DelegatedLdapUserDetails) d).getServer());
        } else if (hasConfiguration() && configurations.size() == 1) {
            return configurations.get(0);
        } else {
            return null;
        }
    }

    @CheckForNull @Restricted(NoExternalUse.class)
    public LDAPConfiguration getConfigurationFor(String server) {
        for (LDAPConfiguration configuration : configurations) {
            if (configuration.getServer().equals(server)) {
                return configuration;
            }
        }
        return null;
    }

    @Restricted(NoExternalUse.class)
    public static String toProviderUrl(String serverUrl, String rootDN) {
        StringBuilder buf = new StringBuilder();
        boolean first = true;
        for (String s : serverUrl.split("\\s+")) {
            if (s.trim().length() == 0) continue;
            s = getProviderUrl(s, rootDN);
            if (s != null) {
                if (first) first = false;
                else buf.append(' ');
                buf.append(s);
            }
        }
        return buf.toString();
    }

    private static String getProviderUrl(String server, String rootDN) {
        server = addPrefix(server);
        if (!server.endsWith("/")) {
            server = server + '/';
        }
        if (rootDN != null) {
            rootDN = rootDN.trim();
            if (!rootDN.isEmpty()) {
                try {
                    server = server + new URI(null, null, rootDN, null).toASCIIString();
                } catch (URISyntaxException e) {
                    LOGGER.log(Level.WARNING, "Unable to build URL with rootDN: " + server, e);
                    return null;
                }
            }
        }
        return server;
    }

    /**
     * Creates security components.
     * @return Created {@link SecurityComponents}
     * @throws IllegalStateException Execution error
     */
    @Override @Nonnull
    public SecurityComponents createSecurityComponents() {
        LDAPAuthenticationManager manager = new LDAPAuthenticationManager();
        DelegateLDAPUserDetailsService details = new DelegateLDAPUserDetailsService();
        for (LDAPConfiguration conf : configurations) {
            WebApplicationContext appContext = conf.createApplicationContext();
            manager.addDelegate(findBean(AuthenticationManager.class, appContext));
            details.addDelegate(new LDAPUserDetailsService(appContext, conf.getGroupMembershipStrategy(), conf.getServer()));
        }
        return new SecurityComponents(manager, details);
    }

    /**
     * {@inheritDoc}
     */
    @Override
    protected UserDetails authenticate(String username, String password) throws AuthenticationException {
        return updateUserDetails((UserDetails) getSecurityComponents().manager.authenticate(
                new UsernamePasswordAuthenticationToken(fixUsername(username), password)).getPrincipal());
    }

    /**
     * {@inheritDoc}
     */
    @Override
    public UserDetails loadUserByUsername(String username) throws UsernameNotFoundException, DataAccessException {
        return updateUserDetails(getSecurityComponents().userDetails.loadUserByUsername(fixUsername(username)));
    }

    public Authentication updateUserDetails(Authentication authentication) {
        updateUserDetails((UserDetails) authentication.getPrincipal());
        return authentication;
    }

    public UserDetails updateUserDetails(UserDetails userDetails) {
        if (userDetails instanceof LdapUserDetails) {
            updateUserDetails((LdapUserDetails)userDetails);
        }
        return userDetails;
    }

    public LdapUserDetails updateUserDetails(LdapUserDetails d) {
        hudson.model.User u = hudson.model.User.get(fixUsername(d.getUsername()));
        LDAPConfiguration configuration = getConfigurationFor(d);
        String displayNameAttributeName = configuration != null ? configuration.getDisplayNameAttributeName() : DescriptorImpl.DEFAULT_DISPLAYNAME_ATTRIBUTE_NAME;
        String mailAddressAttributeName = configuration != null ? configuration.getMailAddressAttributeName() : DescriptorImpl.DEFAULT_MAILADDRESS_ATTRIBUTE_NAME;
        try {
            Attribute attribute = d.getAttributes().get(displayNameAttributeName);
            String displayName = attribute == null ? null : (String) attribute.get();
            if (StringUtils.isNotBlank(displayName) && u.getId().equals(u.getFullName()) && !u.getFullName().equals(displayName)) {
                u.setFullName(displayName);
            }
        } catch (NamingException e) {
            LOGGER.log(Level.FINEST, "Could not retrieve display name attribute", e);
        }
        if (!disableMailAddressResolver) {
            try {
                Attribute attribute = d.getAttributes().get(mailAddressAttributeName);
                String mailAddress = attribute == null ? null : (String) attribute.get();
                if (StringUtils.isNotBlank(mailAddress)) {
                    UserProperty existing = u.getProperty(UserProperty.class);
                    if (existing==null || !existing.hasExplicitlyConfiguredAddress())
                        u.addProperty(new Mailer.UserProperty(mailAddress));
                }
            } catch (NamingException e) {
                LOGGER.log(Level.FINEST, "Could not retrieve email address attribute", e);
            } catch (IOException e) {
                LOGGER.log(Level.WARNING, "Failed to associate the e-mail address", e);
            }
        }
        return d;
    }

    @Override
    public GroupDetails loadGroupByGroupname(String groupname) throws UsernameNotFoundException, DataAccessException {
        groupname = fixGroupname(groupname);
        Set<String> cachedGroups;
        if (cache != null) {
            final CacheEntry<Set<String>> cached;
            synchronized (this) {
                cached = groupDetailsCache != null ? groupDetailsCache.get(groupname) : null;
            }
            if (cached != null && cached.isValid()) {
                cachedGroups = cached.getValue();
            } else {
                cachedGroups = null;
            }
        } else {
            cachedGroups = null;
        }

        // TODO: obtain a DN instead so that we can obtain multiple attributes later

        final Set<String> groups = cachedGroups != null
                ? cachedGroups
                : searchForGroupName(groupname);
        if (cache != null && cachedGroups == null && !groups.isEmpty()) {
            synchronized (this) {
                if (groupDetailsCache == null) {
                    groupDetailsCache = new CacheMap<String, Set<String>>(cache.getSize());
                }
                groupDetailsCache.put(groupname, new CacheEntry<Set<String>>(cache.getTtl(), groups));
            }
        }

        if(groups.isEmpty())
            throw new UsernameNotFoundException(groupname);

        return new GroupDetailsImpl(fixGroupname(groups.iterator().next()));
    }

    private Set<String> searchForGroupName(String groupname) {
        Set<String> groups = new TreeSet<>();
        for (LDAPConfiguration conf : configurations) {
            String searchBase = conf.getGroupSearchBase() != null ? conf.getGroupSearchBase() : "";
            String searchFilter = conf.getGroupSearchFilter() != null ? conf.getGroupSearchFilter() : GROUP_SEARCH;
            groups.addAll(conf.getLdapTemplate().searchForSingleAttributeValues(searchBase, searchFilter, new String[]{groupname}, "cn"));
        }
        return groups;
    }

    private static String fixGroupname(String groupname) {
        return FORCE_GROUPNAME_LOWERCASE ? groupname.toLowerCase() : groupname;
    }

    private static String fixUsername(String username) {
        return FORCE_USERNAME_LOWERCASE ? username.toLowerCase() : username;
    }

    private static class GroupDetailsImpl extends GroupDetails {

        private String name;

        public GroupDetailsImpl(String name) {
            this.name = name;
        }

        public String getName() {
            return name;
        }
    }

    private class LDAPAuthenticationManager implements AuthenticationManager {

        private final List<AuthenticationManager> delegates;

        private LDAPAuthenticationManager() {
            this.delegates = new ArrayList<>();
        }

        private void addDelegate(AuthenticationManager delegate) {
            this.delegates.add(delegate);
        }

        public Authentication authenticate(Authentication authentication) throws AuthenticationException {
            BadCredentialsException lastException = null;
            for (AuthenticationManager delegate : delegates) {
                try {
                    Authentication a = delegate.authenticate(authentication);
                    return updateUserDetails(a);
                } catch (BadCredentialsException e) {
                    lastException = e;
                }
            }
            if (lastException != null) {
                throw lastException;
            } else {
                throw new UserMayOrMayNotExistException("This is not intentional.", authentication);
            }
        }
    }

    protected static class DelegatedLdapUserDetails implements LdapUserDetails, Serializable {
        private static final long serialVersionUID = 1L;
        private final LdapUserDetails userDetails;
        private final String server;

        public DelegatedLdapUserDetails(@Nonnull LdapUserDetails userDetails, @Nonnull String server) {
            this.userDetails = userDetails;
            this.server = server;
        }

        @Override
        public Attributes getAttributes() {
            return userDetails.getAttributes();
        }

        @Override
        public Control[] getControls() {
            return userDetails.getControls();
        }

        @Override
        public String getDn() {
            return userDetails.getDn();
        }

        @Override
        public GrantedAuthority[] getAuthorities() {
            return userDetails.getAuthorities();
        }

        @Override
        public String getPassword() {
            return userDetails.getPassword();
        }

        @Override
        public String getUsername() {
            return userDetails.getUsername();
        }

        @Override
        public boolean isAccountNonExpired() {
            return userDetails.isAccountNonExpired();
        }

        @Override
        public boolean isAccountNonLocked() {
            return userDetails.isAccountNonLocked();
        }

        @Override
        public boolean isCredentialsNonExpired() {
            return userDetails.isCredentialsNonExpired();
        }

        @Override
        public boolean isEnabled() {
            return userDetails.isEnabled();
        }

        public LdapUserDetails getUserDetails() {
            return userDetails;
        }

        public String getServer() {
            return server;
        }
    }

    private static class DelegateLDAPUserDetailsService implements UserDetailsService {
        private final List<LDAPUserDetailsService> delegates;

        public DelegateLDAPUserDetailsService() {
            delegates = new ArrayList<>();
        }

        public void addDelegate(LDAPUserDetailsService delegate) {
            delegates.add(delegate);
        }

        public boolean contains(LDAPUserDetailsService delegate) {
            return delegates.contains(delegate);
        }

        @Override
        public UserDetails loadUserByUsername(String username) throws UsernameNotFoundException, DataAccessException {
            UsernameNotFoundException lastUNFE = null;
            DataAccessException lastDAE = null;
            for (LDAPUserDetailsService delegate : delegates) {
                try {
                    LdapUserDetails userDetails = delegate.loadUserByUsername(username);
                    return new DelegatedLdapUserDetails(userDetails, delegate.server);
                } catch (UsernameNotFoundException e) {
                    lastUNFE = e;
                } catch (DataAccessException e) {
                    LOGGER.log(Level.WARNING, "An LDAP connection seems to be broken, will try the next configuration.", e);
                    lastDAE = e;
                }
            }
            if (lastUNFE != null) {
                throw  lastUNFE;
            } else if (lastDAE != null) {
                throw lastDAE;
            } else {
                throw new UserMayOrMayNotExistException("This is not intentional.", username);
            }
        }
    }

    public static class LDAPUserDetailsService implements UserDetailsService {
        public final LdapUserSearch ldapSearch;
        public final LdapAuthoritiesPopulator authoritiesPopulator;
        public final LDAPGroupMembershipStrategy groupMembershipStrategy;
        public final String server;
        /**
         * {@link BasicAttributes} in LDAP tend to be bulky (about 20K at size), so interning them
         * to keep the size under control. When a programmatic client is not smart enough to
         * reuse a session, this helps keeping the memory consumption low.
         */
        private final LRUMap attributesCache = new LRUMap(32);

        @Deprecated
        LDAPUserDetailsService(WebApplicationContext appContext) {
            this(appContext, null, null);
        }

        @Deprecated
        LDAPUserDetailsService(LdapUserSearch ldapSearch, LdapAuthoritiesPopulator authoritiesPopulator) {
            this(ldapSearch, authoritiesPopulator, null, null);
        }

        LDAPUserDetailsService(LdapUserSearch ldapSearch, LdapAuthoritiesPopulator authoritiesPopulator, LDAPGroupMembershipStrategy groupMembershipStrategy, String server) {
            this.ldapSearch = ldapSearch;
            this.authoritiesPopulator = authoritiesPopulator;
            this.groupMembershipStrategy = groupMembershipStrategy;
            this.server = server;
        }

        @Deprecated
        public LDAPUserDetailsService(WebApplicationContext appContext,
                                      LDAPGroupMembershipStrategy groupMembershipStrategy) {
            this(findBean(LdapUserSearch.class, appContext), findBean(LdapAuthoritiesPopulator.class, appContext), groupMembershipStrategy, null);
        }

        public LDAPUserDetailsService(WebApplicationContext appContext,
                                      LDAPGroupMembershipStrategy groupMembershipStrategy, String server) {
            this(findBean(LdapUserSearch.class, appContext), findBean(LdapAuthoritiesPopulator.class, appContext), groupMembershipStrategy, server);
        }

        public LdapUserDetails loadUserByUsername(String username) throws UsernameNotFoundException, DataAccessException {
            username = fixUsername(username);
            try {
                final Jenkins jenkins = Jenkins.getInstance();
                final SecurityRealm securityRealm = jenkins == null ? null : jenkins.getSecurityRealm();
                if (securityRealm instanceof LDAPSecurityRealm
                        && (securityRealm.getSecurityComponents().userDetails == this
                        || (securityRealm.getSecurityComponents().userDetails instanceof DelegateLDAPUserDetailsService
                        && ((DelegateLDAPUserDetailsService) securityRealm.getSecurityComponents().userDetails).contains(this))
                        )) {
                    LDAPSecurityRealm ldapSecurityRealm = (LDAPSecurityRealm) securityRealm;
                    if (ldapSecurityRealm.cache != null) {
                        final CacheEntry<LdapUserDetails> cached;
                        synchronized (ldapSecurityRealm) {
                            cached = (ldapSecurityRealm.userDetailsCache != null) ? ldapSecurityRealm.userDetailsCache
                                    .get(username) : null;
                        }
                        if (cached != null && cached.isValid()) {
                            return cached.getValue();
                        }
                    }
                }
                LdapUserDetails ldapUser = ldapSearch.searchForUser(username);
                // LdapUserSearch does not populate granted authorities (group search).
                // Add those, as done in LdapAuthenticationProvider.createUserDetails().
                if (ldapUser != null) {
                    LdapUserDetailsImpl.Essence user = new LdapUserDetailsImpl.Essence(ldapUser);

                    // intern attributes
                    Attributes v = ldapUser.getAttributes();
                    if (v instanceof BasicAttributes) {// BasicAttributes.equals is what makes the interning possible
                        synchronized (attributesCache) {
                            Attributes vv = (Attributes)attributesCache.get(v);
                            if (vv==null)   attributesCache.put(v,vv=v);
                            user.setAttributes(vv);
                        }
                    }

                    GrantedAuthority[] extraAuthorities = groupMembershipStrategy == null
                            ? authoritiesPopulator.getGrantedAuthorities(ldapUser)
                            : groupMembershipStrategy.getGrantedAuthorities(ldapUser);
                    for (GrantedAuthority extraAuthority : extraAuthorities) {
                        if (FORCE_GROUPNAME_LOWERCASE) {
                            user.addAuthority(new GrantedAuthorityImpl(extraAuthority.getAuthority().toLowerCase()));
                        } else {
                            user.addAuthority(extraAuthority);
                        }
                    }
                    ldapUser = user.createUserDetails();
                }
                if (securityRealm instanceof LDAPSecurityRealm
                        && (securityRealm.getSecurityComponents().userDetails == this
                            || (securityRealm.getSecurityComponents().userDetails instanceof DelegateLDAPUserDetailsService
                                && ((DelegateLDAPUserDetailsService) securityRealm.getSecurityComponents().userDetails).contains(this))
                               )
                        ) {
                    LDAPSecurityRealm ldapSecurityRealm = (LDAPSecurityRealm) securityRealm;
                    if (ldapSecurityRealm.cache != null) {
                        synchronized (ldapSecurityRealm) {
                            if (ldapSecurityRealm.userDetailsCache == null) {
                                ldapSecurityRealm.userDetailsCache =
                                        new CacheMap<String, LdapUserDetails>(ldapSecurityRealm.cache.getSize());
                            }
                            ldapSecurityRealm.userDetailsCache.put(username,
                                    new CacheEntry<LdapUserDetails>(ldapSecurityRealm.cache.getTtl(),
                                            ldapSecurityRealm.updateUserDetails(ldapUser)));
                        }
                    }
                }

                return ldapUser;
            } catch (LdapDataAccessException e) {
                LOGGER.log(Level.WARNING, "Failed to search LDAP for username="+username,e);
                throw new UserMayOrMayNotExistException(e.getMessage(),e);
            }
        }
    }

    /**
     * If the security realm is LDAP, try to pick up e-mail address from LDAP.
     */
    @Extension
    public static final class MailAdressResolverImpl extends MailAddressResolver {
        public String findMailAddressFor(User u) {       
            final Jenkins jenkins = Jenkins.getInstance();
            if (jenkins == null) {
                return null;
            }
            SecurityRealm realm = jenkins.getSecurityRealm();
            if(!(realm instanceof LDAPSecurityRealm)) { // LDAP not active
                return null;
            }
            if (((LDAPSecurityRealm)realm).disableMailAddressResolver) {
                LOGGER.info( "LDAPSecurityRealm MailAddressResolver is disabled" );
                return null;
            }
            try {
                LdapUserDetails details = (LdapUserDetails)realm.getSecurityComponents().userDetails.loadUserByUsername(u.getId());
                Attribute mail = details.getAttributes().get(((LDAPSecurityRealm)realm).getMailAddressAttributeName());
                if(mail==null)  return null;    // not found
                return (String)mail.get();
            } catch (UsernameNotFoundException e) {
                LOGGER.log(Level.FINE, "Failed to look up LDAP for e-mail address",e);
                return null;
            } catch (DataAccessException e) {
                LOGGER.log(Level.FINE, "Failed to look up LDAP for e-mail address",e);
                return null;
            } catch (NamingException e) {
                LOGGER.log(Level.FINE, "Failed to look up LDAP for e-mail address",e);
                return null;
            } catch (AcegiSecurityException e) {
                LOGGER.log(Level.FINE, "Failed to look up LDAP for e-mail address",e);
                return null;
            }
        }
    }

    /**
     * {@link LdapAuthoritiesPopulator} that adds the automatic 'authenticated' role.
     */
    public static final class AuthoritiesPopulatorImpl extends DefaultLdapAuthoritiesPopulator {
        // Make these available (private in parent class and no get methods!)
        String rolePrefix = "ROLE_";
        boolean convertToUpperCase = true;

        public AuthoritiesPopulatorImpl(InitialDirContextFactory initialDirContextFactory, String groupSearchBase) {
            super(initialDirContextFactory, fixNull(groupSearchBase));

            super.setRolePrefix("");
            super.setConvertToUpperCase(false);
        }

        @Override
        protected Set getAdditionalRoles(LdapUserDetails ldapUser) {
            return Collections.singleton(AUTHENTICATED_AUTHORITY);
        }

        @Override
        public void setRolePrefix(String rolePrefix) {
//            super.setRolePrefix(rolePrefix);
            this.rolePrefix = rolePrefix;
        }

        @Override
        public void setConvertToUpperCase(boolean convertToUpperCase) {
//            super.setConvertToUpperCase(convertToUpperCase);
            this.convertToUpperCase = convertToUpperCase;
        }

        /**
         * Retrieves the group membership in two ways.
         *
         * We'd like to retain the original name, but we historically used to do "ROLE_GROUPNAME".
         * So to remain backward compatible, we make the super class pass the unmodified "groupName",
         * then do the backward compatible translation here, so that the user gets both "ROLE_GROUPNAME" and "groupName".
         */
        @Override
        public Set getGroupMembershipRoles(String userDn, String username) {
            Set<GrantedAuthority> names = super.getGroupMembershipRoles(userDn,username);

            Set<GrantedAuthority> r = new HashSet<GrantedAuthority>(names.size()*2);
            r.addAll(names);

            for (GrantedAuthority ga : names) {
                String role = ga.getAuthority();

                // backward compatible name mangling
                if (convertToUpperCase)
                    role = role.toUpperCase();
                r.add(new GrantedAuthorityImpl(rolePrefix + role));
            }

            return r;
        }
    }

    @Extension
    public static final class DescriptorImpl extends Descriptor<SecurityRealm> {

        public static final String DEFAULT_DISPLAYNAME_ATTRIBUTE_NAME = "displayname";
        public static final String DEFAULT_MAILADDRESS_ATTRIBUTE_NAME = "mail";
        public static final String DEFAULT_USER_SEARCH = "uid={0}";

        public String getDisplayName() {
            return Messages.LDAPSecurityRealm_DisplayName();
        }

        public IdStrategy getDefaultIdStrategy() {
            return IdStrategy.CASE_INSENSITIVE;
        }

<<<<<<< HEAD
=======
        // note that this works better in 1.528+ (JENKINS-19124)
        public FormValidation doCheckServer(@QueryParameter String value, @QueryParameter String managerDN, @QueryParameter Secret managerPasswordSecret) {
            String server = value;
            String managerPassword = Secret.toString(managerPasswordSecret);

            final Jenkins jenkins = Jenkins.getInstance();
            if (jenkins == null) {
                return FormValidation.error("Jenkins is not ready. Cannot validate the field");
            }
            if(!jenkins.hasPermission(Jenkins.ADMINISTER))
                return FormValidation.ok();

            try {
                Hashtable<String,String> props = new Hashtable<String,String>();
                if(managerDN!=null && managerDN.trim().length() > 0  && !"undefined".equals(managerDN)) {
                    props.put(Context.SECURITY_PRINCIPAL,managerDN);
                }
                if(managerPassword!=null && managerPassword.trim().length() > 0 && !"undefined".equals(managerPassword)) {
                    props.put(Context.SECURITY_CREDENTIALS,managerPassword);
                }
                props.put(Context.INITIAL_CONTEXT_FACTORY, "com.sun.jndi.ldap.LdapCtxFactory");
                props.put(Context.PROVIDER_URL, toProviderUrl(server, ""));

                DirContext ctx = new InitialDirContext(props);
                ctx.getAttributes("");
                return FormValidation.ok();   // connected
            } catch (NamingException e) {
                // trouble-shoot
                Matcher m = Pattern.compile("(ldaps?://)?([^:]+)(?:\\:(\\d+))?(\\s+(ldaps?://)?([^:]+)(?:\\:(\\d+))?)*").matcher(server.trim());
                if(!m.matches())
                    return FormValidation.error(Messages.LDAPSecurityRealm_SyntaxOfServerField());

                try {
                    InetAddress adrs = InetAddress.getByName(m.group(2));
                    int port = m.group(1)!=null ? 636 : 389;
                    if(m.group(3)!=null)
                        port = Integer.parseInt(m.group(3));
                    Socket s = new Socket(adrs,port);
                    s.close();
                } catch (UnknownHostException x) {
                    return FormValidation.error(Messages.LDAPSecurityRealm_UnknownHost(x.getMessage()));
                } catch (IOException x) {
                    return FormValidation.error(x,Messages.LDAPSecurityRealm_UnableToConnect(server, x.getMessage()));
                }
>>>>>>> 8ea68a84

    }

    /**
     * If the given "server name" is just a host name (plus optional host name), add ldap:// prefix.
     * Otherwise assume it already contains the scheme, and leave it intact.
     */
    private static String addPrefix(String server) {
        if(server.contains("://"))  return server;
        else    return "ldap://"+server;
    }

    @Restricted(NoExternalUse.class)
    public static final Logger LOGGER = Logger.getLogger(LDAPSecurityRealm.class.getName());

    /**
     * LDAP filter to look for groups by their names.
     *
     * "{0}" is the group name as given by the user.
     * See http://msdn.microsoft.com/en-us/library/aa746475(VS.85).aspx for the syntax by example.
     * WANTED: The specification of the syntax.
     */
    public static final String GROUP_SEARCH = System.getProperty(LDAPSecurityRealm.class.getName()+".groupSearch",
            "(& (cn={0}) (| (objectclass=groupOfNames) (objectclass=groupOfUniqueNames) (objectclass=posixGroup)))");

    public static class CacheConfiguration extends AbstractDescribableImpl<CacheConfiguration> {
        private final int size;
        private final int ttl;

        @DataBoundConstructor
        public CacheConfiguration(int size, int ttl) {
            this.size = Math.max(10, Math.min(size, 1000));
            this.ttl = Math.max(30, Math.min(ttl, 3600));
        }

        public int getSize() {
            return size;
        }

        public int getTtl() {
            return ttl;
        }

        @Extension public static class DescriptorImpl extends Descriptor<CacheConfiguration> {

            @Override public String getDisplayName() {
                return "";
            }

            public ListBoxModel doFillSizeItems() {
                ListBoxModel m = new ListBoxModel();
                m.add("10");
                m.add("20");
                m.add("50");
                m.add("100");
                m.add("200");
                m.add("500");
                m.add("1000");
                return m;
            }

            public ListBoxModel doFillTtlItems() {
                ListBoxModel m = new ListBoxModel();
                for (int ttl: new int[]{30, 60, 120, 300, 600, 900, 1800, 3600}) {
                    m.add(Util.getTimeSpanString(ttl*1000L), Integer.toString(ttl));
                }
                return m;
            }

        }
    }

    private static class CacheEntry<T> {
        private final long expires;
        private final T value;

        public CacheEntry(int ttlSeconds, T value) {
            this.expires = System.currentTimeMillis() + TimeUnit.SECONDS.toMillis(ttlSeconds);
            this.value = value;
        }

        public T getValue() {
            return value;
        }

        public boolean isValid() {
            return System.currentTimeMillis() < expires;
        }
    }

    /**
     * While we could use Guava's CacheBuilder the method signature changes make using it problematic.
     * Safer to roll our own and ensure compatibility across as wide a range of Jenkins versions as possible.
     *
     * @param <K> Key type
     * @param <V> Cache entry type
     */
    private static class CacheMap<K, V> extends LinkedHashMap<K, CacheEntry<V>> {

        private final int cacheSize;

        public CacheMap(int cacheSize) {
            super(cacheSize + 1); // prevent realloc when hitting cache size limit
            this.cacheSize = cacheSize;
        }

        @Override
        protected boolean removeEldestEntry(Map.Entry<K, CacheEntry<V>> eldest) {
            return size() > cacheSize || eldest.getValue() == null || !eldest.getValue().isValid();
        }
    }

    public static class EnvironmentProperty extends AbstractDescribableImpl<EnvironmentProperty> implements Serializable {
        private final String name;
        private final String value;

        @DataBoundConstructor
        public EnvironmentProperty(String name, String value) {
            this.name = name;
            this.value = value;
        }

        public String getName() {
            return name;
        }

        public String getValue() {
            return value;
        }

        public static Map<String,String> toMap(List<EnvironmentProperty> properties) {
            if (properties != null) {
                final Map<String, String> result = new LinkedHashMap<String, String>();
                for (EnvironmentProperty property:properties) {
                    result.put(property.getName(), property.getValue());
                }
                return result;
            }
            return null;
        }

        @Extension
        public static class DescriptorImpl extends Descriptor<EnvironmentProperty> {

            @Override
            public String getDisplayName() {
                return "";
            }
        }
    }
}<|MERGE_RESOLUTION|>--- conflicted
+++ resolved
@@ -469,7 +469,6 @@
         this(server, rootDN, userSearchBase, userSearch, groupSearchBase, groupSearchFilter, groupMembershipStrategy, managerDN, managerPasswordSecret, inhibitInferRootDN, disableMailAddressResolver, cache, environmentProperties, displayNameAttributeName, mailAddressAttributeName, IdStrategy.CASE_INSENSITIVE, IdStrategy.CASE_INSENSITIVE);
     }
 
-<<<<<<< HEAD
     /**
      * @deprecated retained for backwards binary compatibility.
      */
@@ -482,29 +481,12 @@
     @DataBoundConstructor
     public LDAPSecurityRealm(List<LDAPConfiguration> configurations, boolean disableMailAddressResolver, CacheConfiguration cache, IdStrategy userIdStrategy, IdStrategy groupIdStrategy) {
         this.configurations = configurations;
-=======
-    @DataBoundConstructor
-    public LDAPSecurityRealm(String server, String rootDN, String userSearchBase, String userSearch, String groupSearchBase, String groupSearchFilter, LDAPGroupMembershipStrategy groupMembershipStrategy, String managerDN, Secret managerPasswordSecret, boolean inhibitInferRootDN, boolean disableMailAddressResolver, CacheConfiguration cache, EnvironmentProperty[] environmentProperties, String displayNameAttributeName, String mailAddressAttributeName, IdStrategy userIdStrategy, IdStrategy groupIdStrategy) {
-        this.server = server.trim();
-        this.managerDN = fixEmpty(managerDN);
-        this.managerPasswordSecret = managerPasswordSecret;
-        this.inhibitInferRootDN = inhibitInferRootDN;
-        if(!inhibitInferRootDN && fixEmptyAndTrim(rootDN)==null) rootDN= fixNull(inferRootDN(server));
-        this.rootDN = rootDN.trim();
-        this.userSearchBase = fixNull(userSearchBase).trim();
-        userSearch = fixEmptyAndTrim(userSearch);
-        this.userSearch = userSearch!=null ? userSearch : DescriptorImpl.DEFAULT_USER_SEARCH;
-        this.groupSearchBase = fixEmptyAndTrim(groupSearchBase);
-        this.groupSearchFilter = fixEmptyAndTrim(groupSearchFilter);
-        this.groupMembershipStrategy = groupMembershipStrategy == null ? new FromGroupSearchLDAPGroupMembershipStrategy("") : groupMembershipStrategy;
->>>>>>> 8ea68a84
         this.disableMailAddressResolver = disableMailAddressResolver;
         this.cache = cache;
         this.userIdStrategy = userIdStrategy;
         this.groupIdStrategy = groupIdStrategy;
     }
 
-<<<<<<< HEAD
     private static List<LDAPConfiguration> createLdapConfiguration(String server, String rootDN, String userSearchBase, String userSearch, String groupSearchBase, String groupSearchFilter, LDAPGroupMembershipStrategy groupMembershipStrategy, String managerDN, Secret managerPasswordSecret, boolean inhibitInferRootDN, EnvironmentProperty[] environmentProperties, String displayNameAttributeName, String mailAddressAttributeName) {
         LDAPConfiguration conf = new LDAPConfiguration(server, rootDN, inhibitInferRootDN, managerDN, managerPasswordSecret);
         conf.setUserSearchBase(userSearchBase);
@@ -526,8 +508,6 @@
         return configurations != null && !configurations.isEmpty();
     }
 
-=======
->>>>>>> 8ea68a84
     private Object readResolve() {
         if (managerPassword != null) {
             managerPasswordSecret = Secret.fromString(Scrambler.descramble(managerPassword));
@@ -1216,53 +1196,6 @@
             return IdStrategy.CASE_INSENSITIVE;
         }
 
-<<<<<<< HEAD
-=======
-        // note that this works better in 1.528+ (JENKINS-19124)
-        public FormValidation doCheckServer(@QueryParameter String value, @QueryParameter String managerDN, @QueryParameter Secret managerPasswordSecret) {
-            String server = value;
-            String managerPassword = Secret.toString(managerPasswordSecret);
-
-            final Jenkins jenkins = Jenkins.getInstance();
-            if (jenkins == null) {
-                return FormValidation.error("Jenkins is not ready. Cannot validate the field");
-            }
-            if(!jenkins.hasPermission(Jenkins.ADMINISTER))
-                return FormValidation.ok();
-
-            try {
-                Hashtable<String,String> props = new Hashtable<String,String>();
-                if(managerDN!=null && managerDN.trim().length() > 0  && !"undefined".equals(managerDN)) {
-                    props.put(Context.SECURITY_PRINCIPAL,managerDN);
-                }
-                if(managerPassword!=null && managerPassword.trim().length() > 0 && !"undefined".equals(managerPassword)) {
-                    props.put(Context.SECURITY_CREDENTIALS,managerPassword);
-                }
-                props.put(Context.INITIAL_CONTEXT_FACTORY, "com.sun.jndi.ldap.LdapCtxFactory");
-                props.put(Context.PROVIDER_URL, toProviderUrl(server, ""));
-
-                DirContext ctx = new InitialDirContext(props);
-                ctx.getAttributes("");
-                return FormValidation.ok();   // connected
-            } catch (NamingException e) {
-                // trouble-shoot
-                Matcher m = Pattern.compile("(ldaps?://)?([^:]+)(?:\\:(\\d+))?(\\s+(ldaps?://)?([^:]+)(?:\\:(\\d+))?)*").matcher(server.trim());
-                if(!m.matches())
-                    return FormValidation.error(Messages.LDAPSecurityRealm_SyntaxOfServerField());
-
-                try {
-                    InetAddress adrs = InetAddress.getByName(m.group(2));
-                    int port = m.group(1)!=null ? 636 : 389;
-                    if(m.group(3)!=null)
-                        port = Integer.parseInt(m.group(3));
-                    Socket s = new Socket(adrs,port);
-                    s.close();
-                } catch (UnknownHostException x) {
-                    return FormValidation.error(Messages.LDAPSecurityRealm_UnknownHost(x.getMessage()));
-                } catch (IOException x) {
-                    return FormValidation.error(x,Messages.LDAPSecurityRealm_UnableToConnect(server, x.getMessage()));
-                }
->>>>>>> 8ea68a84
 
     }
 
